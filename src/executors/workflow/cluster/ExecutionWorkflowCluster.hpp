--- conflicted
+++ resolved
@@ -362,7 +362,6 @@
 			);
 		
 		if (needsTransfer) {
-<<<<<<< HEAD
 			// TODO: Use a better Argo detection technique.
 			/* If the memory address belongs to ArgoDSM memory space,
 			 * perform an Argo step instead of a Nanos6 step */
@@ -374,12 +373,9 @@
 			   ){
 				return new ArgoAcquireStep(access->getAccessRegion());
 			}else{
-				return new ClusterDataCopyStep(source, target, translation);
+				return new ClusterDataCopyStep(source, target, translation,
+						access->getOriginator(), (objectType == taskwait_type));
 			}
-=======
-			return new ClusterDataCopyStep(source, target, translation,
-					access->getOriginator(), (objectType == taskwait_type));
->>>>>>> b5968728
 		}
 		
 		return new Step();
