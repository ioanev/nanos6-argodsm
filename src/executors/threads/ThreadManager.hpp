#ifndef THREAD_MANAGER_HPP
#define THREAD_MANAGER_HPP

#include <algorithm>
#include <atomic>
#include <cassert>
#include <set>
#include <stack>
#include <vector>

#include <pthread.h>
#include <unistd.h>

#include "hardware/places/ComputePlace.hpp"
#include "lowlevel/SpinLock.hpp"

#include "CPU.hpp"
// #include "CPUStatusListener.hpp"
#include "WorkerThread.hpp"

#include <InstrumentHardwarePlaceManagement.hpp>
#include <InstrumentThreadManagement.hpp>



class ThreadManagerDebuggingInterface;


class ThreadManager {
private:
	//! \brief indicates if the runtime is shutting down
	static std::atomic<bool> _mustExit;
	
<<<<<<< HEAD
	//! \brief CPU mask of the process
	static cpu_set_t _processCPUMask;
	
	//! \brief per-CPU data indexed by system CPU identifier
	static cpu_list_t _cpus;
	
	//! \brief numer of initialized CPUs
	static std::atomic<long> _totalCPUs;
	
	//! \brief indicates if the thread manager has finished initializing the CPUs
	static std::atomic<bool> _finishedCPUInitialization;

=======
>>>>>>> b7858d3e
	static SpinLock _idleThreadsLock;
	
	//! \brief threads blocked due to idleness
	static std::deque<WorkerThread *> _idleThreads;
	
	//! \brief number of threads in the system
	static std::atomic<long> _totalThreads;
	
	//! \brief number of threads that must be shut down
	static std::atomic<long> _shutdownThreads;
	
	//! \brief number of threads in the system that are coordinating the shutdown process
	static std::atomic<WorkerThread *> _mainShutdownControllerThread;
	
	
public:
	static void shutdown();
	
    
	//! \brief create or recycle a WorkerThread
	//! The thread is returned in a blocked (or about to block) status
	//!
	//! \param[in,out] cpu the CPU on which to get a new or idle thread (advisory only)
	//! \param[in] doNotCreate true to avoid creating additional threads in case that none is available
	//!
	//! \returns a WorkerThread or nullptr
	static inline WorkerThread *getIdleThread(CPU *cpu, bool doNotCreate=false);
	
	//! \brief suspend the currently running thread and replace it by another (if given)
	//!
	//! \param[in] currentThread a thread that is currently running and that must be stopped
	//! \param[in] replacementThread a thread that is currently suspended and that must take the place of the currentThread or nullptr
	static inline void switchThreads(WorkerThread *currentThread, WorkerThread *replacementThread);
	
	//! \brief add a thread to the list of idle threads
	//!
	//! \param[in] idleThread a thread that has become idle
	static inline void addIdler(WorkerThread *idleThread);
	
	//! \brief resume a thread on a given CPU
	//!
	//! \param[in] suspendedThread the thread that will be resumed
	//! \param[in] cpu the CPU on which to resume the thread
	//! \param[in] inInitializationOrShutdown true if it should not enforce assertions that are not valid during initialization and shutdown
	static inline void resumeThread(WorkerThread *suspendedThread, CPU *cpu, bool inInitializationOrShutdown=false);
	
	//! \brief resume an idle thread on a given CPU
	//!
	//! \param[in] idleCPU the CPU on which to resume an idle thread
	//! \param[in] inInitializationOrShutdown true if it should not enforce assertions that are not valid during initialization and shutdown
	//! \param[in] doNotCreate true to avoid creating additional threads in case that none is available
	//!
	//! \returns the thread that has been resumed or nullptr
	static inline WorkerThread *resumeIdle(CPU *idleCPU, bool inInitializationOrShutdown=false, bool doNotCreate=false);
	
	//! \brief migrate the currently running thread to a given CPU
	static inline void migrateThread(WorkerThread *currentThread, CPU *cpu);
	
	//! \brief returns true if the thread must shut down
	static inline bool mustExit();

    //! \brief initialize a thread to run on the given CPU
<<<<<<< HEAD
    static void initializeThread(CPU *cpu);
=======
	static void initializeThread(CPU *cpu);
>>>>>>> b7858d3e
	
	//! \brief set up the information related to the currently running thread
	//!
	//! \param[in] currentThread a thread that is currently running and that has just begun its execution
	static void threadStartup(WorkerThread *currentThread);
	
	//! \brief exit the currently running thread and wake up the next one assigned to the same CPU (so that it can do the same)
	//!
	//! \param[in] currentThread a thread that is currently running and that must exit
	static void threadShutdownSequence(WorkerThread *currentThread);
	
	friend class ThreadManagerDebuggingInterface;
};

inline CPU *ThreadManager::getCPU(size_t systemCPUId)
{
	assert(systemCPUId < _cpus.size());
	
	CPU *cpu = _cpus[systemCPUId];
    assert(cpu != nullptr);
	//if (cpu == nullptr) {
	//	CPU *newCPU = new CPU(systemCPUId, /* INVALID VALUE */ ~0UL);
	//	bool success = _cpus[systemCPUId].compare_exchange_strong(cpu, newCPU);
	//	if (!success) {
	//		// Another thread already did it
	//		delete newCPU;
	//		cpu = _cpus[systemCPUId];
	//		size_t volatile * virtualCPUId = (&newCPU->_virtualCPUId);
	//		
	//		while (*virtualCPUId == ~0UL) {
	//			// Wait for the CPU to be fully be initialized
	//		}
	//	} else {
	//		newCPU->_virtualCPUId = _totalCPUs++;
// 	//		atomic_thread_fence(std::memory_order_seq_cst);
	//		
	//		Instrument::hardware_place_id_t cpuInstrumentationId = Instrument::createdCPU(newCPU->_virtualCPUId);
	//		newCPU->setInstrumentationId(cpuInstrumentationId);
	//		
	//		cpu = newCPU;
	//	}
	//}
	
	return cpu;
}


inline long ThreadManager::getTotalCPUs()
{
	return _totalCPUs;
}

inline bool ThreadManager::hasFinishedInitialization()
{
	return _finishedCPUInitialization;
}


inline cpu_set_t const &ThreadManager::getProcessCPUMaskReference()
{
	return _processCPUMask;
}

inline ThreadManager::cpu_list_t const &ThreadManager::getCPUListReference()
{
	return _cpus;
}

inline WorkerThread *ThreadManager::getIdleThread(CPU *cpu, bool doNotCreate)
{
	assert(cpu != nullptr);
	
	// Try to recycle an idle thread
	{
		std::lock_guard<SpinLock> guard(_idleThreadsLock);
		if (!_idleThreads.empty()) {
			WorkerThread *idleThread = _idleThreads.front();
			_idleThreads.pop_front();
			
			assert(idleThread != nullptr);
			assert(idleThread->getTask() == nullptr);
			
			return idleThread;
		}
	}
	
	if (doNotCreate) {
		return nullptr;
	}
	
	// The shutdown code is not ready to have _totalThreads changing
	assert(!_mustExit);
	assert(_shutdownThreads == 0);
	
	// Otherwise create a new one
	_totalThreads++;
	
	// The shutdown code is not ready to have _totalThreads changing
	assert(!_mustExit);
	assert(_shutdownThreads == 0);
	
	return new WorkerThread(cpu);
}


inline void ThreadManager::switchThreads(WorkerThread *currentThread, WorkerThread *replacementThread)
{
	assert(currentThread != nullptr);
	assert(currentThread == WorkerThread::getCurrentWorkerThread());
	assert(currentThread != replacementThread);
	
	CPU *cpu = currentThread->_cpu;
	assert(cpu != nullptr);
	
	if (replacementThread != nullptr) {
		// Replace a thread by another
		
		// Check if the replacement comes from another CPU
		assert(replacementThread->_cpuToBeResumedOn == nullptr);
		replacementThread->_cpuToBeResumedOn = cpu;
		if (replacementThread->_cpu != cpu) {
			cpu->bindThread(replacementThread->_tid);
		}
		
		replacementThread->resume();
	} else {
		// No replacement thread
		
		// NOTE: In this case the CPUActivation class can end up resuming a CPU before its running thread has had a chance to get blocked
	}
	
	Instrument::threadWillSuspend(currentThread->_instrumentationId, cpu->getInstrumentationId());
	
	currentThread->suspend();
	// After resuming (if ever blocked), the thread continues here
	
	// Update the CPU since the thread may have migrated while blocked (or during pre-signaling)
	assert(currentThread->_cpuToBeResumedOn != nullptr);
	currentThread->_cpu = currentThread->_cpuToBeResumedOn;
	
	Instrument::threadHasResumed(currentThread->_instrumentationId, currentThread->_cpu->getInstrumentationId());
	
#ifndef NDEBUG
	currentThread->_cpuToBeResumedOn = nullptr;
#endif
}


inline void ThreadManager::addIdler(WorkerThread *idleThread)
{
	assert(idleThread != nullptr);
	
	// Return the current thread to the idle list
	{
		std::lock_guard<SpinLock> guard(_idleThreadsLock);
		_idleThreads.push_front(idleThread);
	}
}


inline void ThreadManager::resumeThread(WorkerThread *suspendedThread, CPU *cpu, bool inInitializationOrShutdown)
{
	assert(cpu != nullptr);
	
	if (!inInitializationOrShutdown) {
		assert(WorkerThread::getCurrentWorkerThread() != suspendedThread);
	}
	
	assert(suspendedThread->_cpuToBeResumedOn == nullptr);
	suspendedThread->_cpuToBeResumedOn = cpu;
	if (suspendedThread->_cpu != cpu) {
		cpu->bindThread(suspendedThread->_tid);
	}
	
	if (!inInitializationOrShutdown) {
		assert(suspendedThread != WorkerThread::getCurrentWorkerThread());
	}
	
	// Resume it
	suspendedThread->resume();
}


inline WorkerThread *ThreadManager::resumeIdle(CPU *idleCPU, bool inInitializationOrShutdown, bool doNotCreate)
{
	assert(idleCPU != nullptr);
	
	if (!inInitializationOrShutdown) {
		assert((WorkerThread::getCurrentWorkerThread() == nullptr) || (WorkerThread::getCurrentWorkerThread()->_cpu != nullptr));
	}
	
	// Get an idle thread for the CPU
	WorkerThread *idleThread = getIdleThread(idleCPU, doNotCreate);
	
	if (idleThread == nullptr) {
		return nullptr;
	}
	
	resumeThread(idleThread, idleCPU, inInitializationOrShutdown);
	
	return idleThread;
}


inline void ThreadManager::migrateThread(WorkerThread *currentThread, CPU *cpu)
{
	assert(currentThread != nullptr);
	assert(cpu != nullptr);
	
	assert(WorkerThread::getCurrentWorkerThread() == currentThread);
	assert(currentThread->_cpu != cpu);
	
	assert(currentThread->_cpuToBeResumedOn == nullptr);
	
	// Since it is the same thread the one that migrates itself, change the CPU directly
	currentThread->_cpu = cpu;
	cpu->bindThread(currentThread->_tid);
}


inline bool ThreadManager::mustExit()
{
	return _mustExit;
}


#endif // THREAD_MANAGER_HPP<|MERGE_RESOLUTION|>--- conflicted
+++ resolved
@@ -27,11 +27,13 @@
 
 
 class ThreadManager {
+public:
+	typedef std::vector<std::atomic<CPU *>> cpu_list_t;
+	
 private:
 	//! \brief indicates if the runtime is shutting down
 	static std::atomic<bool> _mustExit;
 	
-<<<<<<< HEAD
 	//! \brief CPU mask of the process
 	static cpu_set_t _processCPUMask;
 	
@@ -44,8 +46,6 @@
 	//! \brief indicates if the thread manager has finished initializing the CPUs
 	static std::atomic<bool> _finishedCPUInitialization;
 
-=======
->>>>>>> b7858d3e
 	static SpinLock _idleThreadsLock;
 	
 	//! \brief threads blocked due to idleness
@@ -62,9 +62,28 @@
 	
 	
 public:
+	static void preinitialize();
+	
+	static void initialize();
+	
 	static void shutdown();
 	
-    
+	
+	//! \brief get or create the CPU object assigned to a given numerical system CPU identifier
+	static inline CPU *getCPU(size_t systemCPUId);
+	
+	//! \brief get the maximum number of CPUs that will be used
+	static inline long getTotalCPUs();
+	
+	//! \brief check if initialization has finished
+	static inline bool hasFinishedInitialization();
+	
+	//! \brief get a reference to the CPU mask of the process
+	static inline cpu_set_t const &getProcessCPUMaskReference();
+	
+	//! \brief get a reference to the list of CPUs
+	static inline cpu_list_t const &getCPUListReference();
+	
 	//! \brief create or recycle a WorkerThread
 	//! The thread is returned in a blocked (or about to block) status
 	//!
@@ -108,11 +127,7 @@
 	static inline bool mustExit();
 
     //! \brief initialize a thread to run on the given CPU
-<<<<<<< HEAD
     static void initializeThread(CPU *cpu);
-=======
-	static void initializeThread(CPU *cpu);
->>>>>>> b7858d3e
 	
 	//! \brief set up the information related to the currently running thread
 	//!
