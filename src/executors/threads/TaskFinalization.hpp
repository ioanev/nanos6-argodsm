#ifndef TASK_FINALIZATION_HPP
#define TASK_FINALIZATION_HPP

#include <InstrumentComputePlaceId.hpp>
#include <InstrumentTaskExecution.hpp>
#include <InstrumentThreadId.hpp>

#include "hardware/places/ComputePlace.hpp"
#include "WorkerThread.hpp"
#include "scheduling/Scheduler.hpp"
#include "system/ompss/SpawnFunction.hpp"
#include "tasks/Task.hpp"



class TaskFinalization {
public:
<<<<<<< HEAD
	static void disposeOrUnblockTask(Task *task, HardwarePlace *hardwarePlace);
=======
	static void disposeOrUnblockTask(Task *task, ComputePlace *computePlace)
	{
		bool readyOrDisposable = true;
		
		// Follow up the chain of ancestors and dispose them as needed and wake up any in a taskwait that finishes in this moment
		while ((task != nullptr) && readyOrDisposable) {
			Task *parent = task->getParent();
			
			if (task->hasFinished()) {
				readyOrDisposable = task->unlinkFromParent();
				Instrument::destroyTask(task->getInstrumentationTaskId());
				// NOTE: The memory layout is defined in nanos_create_task
				task->~Task();
				free(task->getArgsBlock()); // FIXME: Need a proper object recycling mechanism here
				task = parent;
				
				// A task without parent must be a spawned function
				if (parent == nullptr) {
					SpawnedFunctions::_pendingSpawnedFuncions--;
				}
			} else {
				// An ancestor in a taskwait that finishes at this point
				Scheduler::taskGetsUnblocked(task, computePlace);
				readyOrDisposable = false;
			}
		}
	}
>>>>>>> b97377dd
	
};


#endif // TASK_FINALIZATION_HPP<|MERGE_RESOLUTION|>--- conflicted
+++ resolved
@@ -15,37 +15,7 @@
 
 class TaskFinalization {
 public:
-<<<<<<< HEAD
-	static void disposeOrUnblockTask(Task *task, HardwarePlace *hardwarePlace);
-=======
-	static void disposeOrUnblockTask(Task *task, ComputePlace *computePlace)
-	{
-		bool readyOrDisposable = true;
-		
-		// Follow up the chain of ancestors and dispose them as needed and wake up any in a taskwait that finishes in this moment
-		while ((task != nullptr) && readyOrDisposable) {
-			Task *parent = task->getParent();
-			
-			if (task->hasFinished()) {
-				readyOrDisposable = task->unlinkFromParent();
-				Instrument::destroyTask(task->getInstrumentationTaskId());
-				// NOTE: The memory layout is defined in nanos_create_task
-				task->~Task();
-				free(task->getArgsBlock()); // FIXME: Need a proper object recycling mechanism here
-				task = parent;
-				
-				// A task without parent must be a spawned function
-				if (parent == nullptr) {
-					SpawnedFunctions::_pendingSpawnedFuncions--;
-				}
-			} else {
-				// An ancestor in a taskwait that finishes at this point
-				Scheduler::taskGetsUnblocked(task, computePlace);
-				readyOrDisposable = false;
-			}
-		}
-	}
->>>>>>> b97377dd
+	static void disposeOrUnblockTask(Task *task, ComputePlace *computePlace);
 	
 };
 
