/*
	This file is part of Nanos6 and is licensed under the terms contained in the COPYING file.

	Copyright (C) 2019 Barcelona Supercomputing Center (BSC)
*/

#include "ClusterManager.hpp"
#include "ClusterMemoryManagement.hpp"
#include "executors/threads/WorkerThread.hpp"
#include "memory/directory/Directory.hpp"

#include <DataAccessRegistration.hpp>
#include <DistributionPolicy.hpp>
#include <MemoryAllocator.hpp>
#include <MessageDfree.hpp>
#include <MessageDmalloc.hpp>
#include <VirtualMemoryManagement.hpp>

#include <argo/argo.hpp>
#include "lowlevel/EnvironmentVariable.hpp"
#include "system/RuntimeInfo.hpp"

namespace ClusterMemoryManagement {
	void *dmalloc(size_t size, nanos6_data_distribution_t policy,
		size_t numDimensions, size_t *dimensions)
	{
		void *dptr = nullptr;
		bool isMaster = ClusterManager::isMasterNode();
<<<<<<< HEAD
	
=======

>>>>>>> b5968728
		//! We allocate distributed memory only on the master node, so
		//! that we serialize the allocations across all cluster
		//! nodes
		if (isMaster) {
                        // Get communicator type
                        EnvironmentVariable<std::string> commType("NANOS6_COMMUNICATION", "disabled");
	                RuntimeInfo::addEntry("cluster_communication", "Cluster Communication Implementation", commType);

                        // Allocate ArgoDSM memory if selected
                        if(commType.getValue() == "argo"){
                                printf("Allocating %zu ArgoDSM distributed memory.\n", size);
                                dptr = dynamic_alloc(size);
                        }else{
                                printf("Allocating %zu Nanos6 distributed memory.\n", size);
                                dptr = VirtualMemoryManagement::allocDistrib(size);
                        }
			if (dptr == nullptr) {
				return nullptr;
			}
		}

		//! If we are not in cluster mode we are done here
		if (!ClusterManager::inClusterMode()) {
			assert(isMaster);

			DataAccessRegion allocatedRegion(dptr, size);

			//! The home node of the new allocated region is the
			//! current node
			Directory::insert(
				allocatedRegion,
				ClusterManager::getCurrentMemoryNode()
			);

			return dptr;
		}

		//! Send a message to everyone else to let them know about the
		//! allocation
		ClusterNode *current = ClusterManager::getCurrentClusterNode();
		std::vector<ClusterNode *> const &world =
			ClusterManager::getClusterNodes();

		MessageDmalloc msg(current, numDimensions);
		msg.setAllocationSize(size);
		msg.setDistributionPolicy(policy);
		msg.setDimensions(dimensions);

		for (ClusterNode *node : world) {
			if (node == current) {
				continue;
			}

			ClusterManager::sendMessage(&msg, node, true);

			if (isMaster) {
				DataAccessRegion region(&dptr, sizeof(void *));
				ClusterManager::sendDataRaw(
					region,
					node->getMemoryNode(),
					msg.getId(),
					/* Send in blocking mode */ true
				);
			}
		}

		//! We are not the master node. The master node will send the
		//! allocated address
		if (!isMaster) {
			ClusterNode *master = ClusterManager::getMasterNode();
			DataAccessRegion region(&dptr, sizeof(void *));
			ClusterManager::fetchDataRaw(
				region,
				master->getMemoryNode(),
				msg.getId(),
				true
			);
		}

		//! Register the newly allocated region with the Directory
		//! of home nodes
		DataAccessRegion allocatedRegion(dptr, size);
		ClusterDirectory::registerAllocation(allocatedRegion, policy,
			numDimensions, dimensions);

		//! Register the new 'local' access
		WorkerThread *currentThread =
			WorkerThread::getCurrentWorkerThread();
		assert(currentThread != nullptr);

		Task *task = currentThread->getTask();
		DataAccessRegistration::registerLocalAccess(task, allocatedRegion);

		//! Synchronize across all nodes
		ClusterManager::synchronizeAll();

		return dptr;
	}

	void dfree(void *ptr, size_t size)
	{
		assert(ptr != nullptr);
		assert(size > 0);
<<<<<<< HEAD
	
                // Get communicator type
                EnvironmentVariable<std::string> commType("NANOS6_COMMUNICATION", "disabled");
                RuntimeInfo::addEntry("cluster_communication", "Cluster Communication Implementation", commType);
=======
>>>>>>> b5968728

		DataAccessRegion distributedRegion(ptr, size);

		//! Unregister region from the DataAccesses list of the Task
		WorkerThread *currentThread = WorkerThread::getCurrentWorkerThread();
		assert(currentThread != nullptr);

		Task *currentTask = currentThread->getTask();
		DataAccessRegistration::unregisterLocalAccess(currentTask,
						distributedRegion);

		//! Unregister region from the home node map
		ClusterDirectory::unregisterAllocation(distributedRegion);

		//! We do not need to send any Messages here
		if (!ClusterManager::inClusterMode()) {
                        // Free ArgoDSM memory if ArgoDSM is active
                        if(commType.getValue() == "argo"){
                                dynamic_free(ptr);
                                return;
                        }
                        //! Here we should deallocate the memory once we fix
			//! the memory allocator API
			return;
		}

		//! Send a message to everyone else to let them know about the
		//! deallocation
		ClusterNode *current = ClusterManager::getCurrentClusterNode();
		std::vector<ClusterNode *> const &world =
			ClusterManager::getClusterNodes();

		MessageDfree msg(current);
		msg.setAddress(ptr);
		msg.setSize(size);

		for (ClusterNode *node : world) {
			if (node == current) {
				continue;
			}

			ClusterManager::sendMessage(&msg, node, true);
		}

		ClusterManager::synchronizeAll();
<<<<<<< HEAD
		
                // Free ArgoDSM memory if ArgoDSM is active
                if(commType.getValue() == "argo"){
                        dynamic_free(ptr);
                }
=======

>>>>>>> b5968728
		//! TODO: We need to fix the way we allocate distributed memory so that
		//! we do allocate it from the MemoryAllocator instead of the
		//! VirtualMemoryManagement layer, which is what we do now. The
		//! VirtualMemoryManagement layer does not allow (at the moment)
		//! deallocation of memory, so for now we do not free distributed
		//! memory
	}

	void *lmalloc(size_t size)
	{
                EnvironmentVariable<std::string> commType("NANOS6_COMMUNICATION", "disabled");
	        RuntimeInfo::addEntry("cluster_communication", "Cluster Communication Implementation", commType);

                // Free ArgoDSM memory if ArgoDSM is active
                if(commType.getValue() == "argo"){
                        printf("Allocating %zu ArgoDSM distributed memory (lmalloc).\n", size);
                        return dynamic_alloc(size);
                }else{
                        printf("Allocating %zu Nanos6 memory (lmalloc).\n", size);
		        return MemoryAllocator::alloc(size);
                }
	}

	void lfree(void *ptr, size_t size)
	{
		EnvironmentVariable<std::string> commType("NANOS6_COMMUNICATION", "disabled");
	        RuntimeInfo::addEntry("cluster_communication", "Cluster Communication Implementation", commType);
                // Free ArgoDSM memory if selected
                if(commType.getValue() == "argo"){
		        dynamic_free(ptr);
                }else{
                        MemoryAllocator::free(ptr, size);
                }
        }
}<|MERGE_RESOLUTION|>--- conflicted
+++ resolved
@@ -26,11 +26,7 @@
 	{
 		void *dptr = nullptr;
 		bool isMaster = ClusterManager::isMasterNode();
-<<<<<<< HEAD
-	
-=======
-
->>>>>>> b5968728
+		
 		//! We allocate distributed memory only on the master node, so
 		//! that we serialize the allocations across all cluster
 		//! nodes
@@ -134,13 +130,10 @@
 	{
 		assert(ptr != nullptr);
 		assert(size > 0);
-<<<<<<< HEAD
-	
-                // Get communicator type
-                EnvironmentVariable<std::string> commType("NANOS6_COMMUNICATION", "disabled");
-                RuntimeInfo::addEntry("cluster_communication", "Cluster Communication Implementation", commType);
-=======
->>>>>>> b5968728
+
+		// Get communicator type
+		EnvironmentVariable<std::string> commType("NANOS6_COMMUNICATION", "disabled");
+		RuntimeInfo::addEntry("cluster_communication", "Cluster Communication Implementation", commType);
 
 		DataAccessRegion distributedRegion(ptr, size);
 
@@ -186,15 +179,12 @@
 		}
 
 		ClusterManager::synchronizeAll();
-<<<<<<< HEAD
 		
-                // Free ArgoDSM memory if ArgoDSM is active
-                if(commType.getValue() == "argo"){
-                        dynamic_free(ptr);
-                }
-=======
-
->>>>>>> b5968728
+		// Free ArgoDSM memory if ArgoDSM is active
+		if(commType.getValue() == "argo"){
+			dynamic_free(ptr);
+		}
+		
 		//! TODO: We need to fix the way we allocate distributed memory so that
 		//! we do allocate it from the MemoryAllocator instead of the
 		//! VirtualMemoryManagement layer, which is what we do now. The
