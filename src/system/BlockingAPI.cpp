--- conflicted
+++ resolved
@@ -29,11 +29,7 @@
 	assert(currentThread != nullptr);
 	
 	CPU *cpu = nullptr;
-<<<<<<< HEAD
-	cpu = currentWorkerThread->getComputePlace();
-=======
-	cpu = currentThread->getHardwarePlace();
->>>>>>> bd86ae65
+	cpu = currentThread->getComputePlace();
 	assert(cpu != nullptr);
 	
 	Task *currentTask = currentThread->getTask();
@@ -57,7 +53,7 @@
 	
 	Scheduler::taskGetsUnblocked(task, nullptr);
 	
-	CPU *idleCPU = (CPU *) Scheduler::getIdleHardwarePlace();
+	CPU *idleCPU = (CPU *) Scheduler::getIdleComputePlace();
 	if (idleCPU != nullptr) {
 		ThreadManager::resumeIdle(idleCPU);
 	}
