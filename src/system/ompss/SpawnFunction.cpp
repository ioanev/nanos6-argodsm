--- conflicted
+++ resolved
@@ -4,12 +4,6 @@
 	Copyright (C) 2015-2020 Barcelona Supercomputing Center (BSC)
 */
 
-<<<<<<< HEAD
-
-#include <lowlevel/EnvironmentVariable.hpp>
-
-=======
->>>>>>> 443f6d83
 #include <cassert>
 #include <map>
 #include <mutex>
