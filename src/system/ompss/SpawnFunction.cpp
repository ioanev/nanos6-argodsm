--- conflicted
+++ resolved
@@ -125,16 +125,7 @@
 			taskInfo->implementations[0].get_constraints = nullptr;
 		}
 	}
-<<<<<<< HEAD
 	
-	SpawnedFunctionArgsBlock *argsBlock = nullptr;
-	Task *task = nullptr;
-
-	nanos6_create_task(taskInfo, &_spawnedFunctionInvocationInfo, sizeof(SpawnedFunctionArgsBlock), (void **) &argsBlock, (void **) &task, nanos6_waiting_task, 0);
-	
-	assert(argsBlock != nullptr);
-=======
-
 	// Register the new task info
 	bool newTaskType = TaskInfo::registerTaskInfo(taskInfo);
 	if (newTaskType)
@@ -146,7 +137,6 @@
 		nullptr, sizeof(SpawnedFunctionArgsBlock),
 		nanos6_waiting_task
 	);
->>>>>>> b5968728
 	assert(task != nullptr);
 
 	SpawnedFunctionArgsBlock *argsBlock =
