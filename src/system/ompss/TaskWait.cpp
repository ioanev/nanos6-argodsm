--- conflicted
+++ resolved
@@ -95,20 +95,14 @@
 
 	// This in combination with a release from the children makes their changes visible to this thread
 	std::atomic_thread_fence(std::memory_order_acquire);
-<<<<<<< HEAD
 	
-        // Ensure ArgoDSM coherence by self-invalidating
-        //TODO Check if we are in cluster and using argo
-        EnvironmentVariable<std::string> commType("NANOS6_COMMUNICATION", "disabled");
-        if(commType.getValue() == "argo"){
-            argo::backend::acquire();
-        }
+	// Ensure ArgoDSM coherence by self-invalidating
+	//TODO Check if we are in cluster and using argo
+	EnvironmentVariable<std::string> commType("NANOS6_COMMUNICATION", "disabled");
+	if(commType.getValue() == "argo"){
+		argo::backend::acquire();
+	}
 
-	Instrument::exitTaskWait(currentTask->getInstrumentationTaskId());
-	
-=======
-
->>>>>>> b5968728
 	assert(currentTask->canBeWokenUp());
 	currentTask->markAsUnblocked();
 
