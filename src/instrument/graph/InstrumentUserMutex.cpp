#include "system/ompss/UserMutex.hpp"

#include "ExecutionSteps.hpp"
#include "InstrumentUserMutex.hpp"
#include "InstrumentGraph.hpp"

#include "executors/threads/CPU.hpp"
#include "executors/threads/WorkerThread.hpp"
#include "tasks/Task.hpp"

#include <cassert>


namespace Instrument {
	using namespace Graph;
	
	static inline usermutex_id_t getUserMutexId(UserMutex *userMutex, __attribute__((unused)) std::lock_guard<SpinLock> const &guard)
	{
		usermutex_id_t usermutexId;
		
		usermutex_to_id_map_t::iterator it = _usermutexToId.find(userMutex);
		if (it != _usermutexToId.end()) {
			usermutexId = it->second;
		} else {
			usermutexId = _nextUsermutexId++;
			_usermutexToId[userMutex] = usermutexId;
		}
		
		return usermutexId;
	}
	
	void acquiredUserMutex(UserMutex *userMutex)
	{
		std::lock_guard<SpinLock> guard(_graphLock);
		
		WorkerThread *currentThread = WorkerThread::getCurrentWorkerThread();
		if (currentThread == nullptr) {
			// The main task gets added by a non-worker thread
			// And other tasks can also be added by external threads in library mode
		}
		
		thread_id_t threadId = 0;
		if (currentThread != nullptr) {
			threadId = currentThread->getInstrumentationId();
		}
		
<<<<<<< HEAD
		CPU *cpu = (CPU *) currentThread->getComputePlace();
		assert(cpu != nullptr);
=======
		long cpuId = -2;
		if (currentThread != nullptr) {
			CPU *cpu = currentThread->getHardwarePlace();
			assert(cpu != nullptr);
			cpuId = cpu->_virtualCPUId;
		}
>>>>>>> 320a016e
		
		Task *task = currentThread->getTask();
		assert(task != nullptr);
		
		task_id_t taskId = task->getInstrumentationTaskId();
		
		usermutex_id_t usermutexId = getUserMutexId(userMutex, guard);
		
		enter_usermutex_step_t *enterUsermutexStep = new enter_usermutex_step_t(cpuId, threadId, usermutexId, taskId);
		_executionSequence.push_back(enterUsermutexStep);
	}
	
	void blockedOnUserMutex(UserMutex *userMutex)
	{
		std::lock_guard<SpinLock> guard(_graphLock);
		
		WorkerThread *currentThread = WorkerThread::getCurrentWorkerThread();
		if (currentThread == nullptr) {
			// The main task gets added by a non-worker thread
			// And other tasks can also be added by external threads in library mode
		}
		
		thread_id_t threadId = 0;
		if (currentThread != nullptr) {
			threadId = currentThread->getInstrumentationId();
		}
		
<<<<<<< HEAD
		CPU *cpu = (CPU *) currentThread->getComputePlace();
		assert(cpu != nullptr);
=======
		long cpuId = -2;
		if (currentThread != nullptr) {
			CPU *cpu = currentThread->getHardwarePlace();
			assert(cpu != nullptr);
			cpuId = cpu->_virtualCPUId;
		}
>>>>>>> 320a016e
		
		Task *task = currentThread->getTask();
		assert(task != nullptr);
		
		task_id_t taskId = task->getInstrumentationTaskId();
		
		usermutex_id_t usermutexId = getUserMutexId(userMutex, guard);
		
		block_on_usermutex_step_t *blockOnUsermutexStep = new block_on_usermutex_step_t(cpuId, threadId, usermutexId, taskId);
		_executionSequence.push_back(blockOnUsermutexStep);
	}
	
	void releasedUserMutex(UserMutex *userMutex)
	{
		std::lock_guard<SpinLock> guard(_graphLock);
		
		WorkerThread *currentThread = WorkerThread::getCurrentWorkerThread();
		if (currentThread == nullptr) {
			// The main task gets added by a non-worker thread
			// And other tasks can also be added by external threads in library mode
		}
		
		thread_id_t threadId = 0;
		if (currentThread != nullptr) {
			threadId = currentThread->getInstrumentationId();
		}
		
<<<<<<< HEAD
		CPU *cpu = (CPU *) currentThread->getComputePlace();
		assert(cpu != nullptr);
=======
		long cpuId = -2;
		if (currentThread != nullptr) {
			CPU *cpu = currentThread->getHardwarePlace();
			assert(cpu != nullptr);
			cpuId = cpu->_virtualCPUId;
		}
>>>>>>> 320a016e
		
		Task *task = currentThread->getTask();
		assert(task != nullptr);
		
		task_id_t taskId = task->getInstrumentationTaskId();
		
		usermutex_id_t usermutexId = getUserMutexId(userMutex, guard);
		
		exit_usermutex_step_t *exitUsermutexStep = new exit_usermutex_step_t(cpuId, threadId, usermutexId, taskId);
		_executionSequence.push_back(exitUsermutexStep);
	}
	
}
<|MERGE_RESOLUTION|>--- conflicted
+++ resolved
@@ -44,17 +44,12 @@
 			threadId = currentThread->getInstrumentationId();
 		}
 		
-<<<<<<< HEAD
-		CPU *cpu = (CPU *) currentThread->getComputePlace();
-		assert(cpu != nullptr);
-=======
 		long cpuId = -2;
 		if (currentThread != nullptr) {
-			CPU *cpu = currentThread->getHardwarePlace();
+			CPU *cpu = currentThread->getComputePlace();
 			assert(cpu != nullptr);
 			cpuId = cpu->_virtualCPUId;
 		}
->>>>>>> 320a016e
 		
 		Task *task = currentThread->getTask();
 		assert(task != nullptr);
@@ -82,17 +77,12 @@
 			threadId = currentThread->getInstrumentationId();
 		}
 		
-<<<<<<< HEAD
-		CPU *cpu = (CPU *) currentThread->getComputePlace();
-		assert(cpu != nullptr);
-=======
 		long cpuId = -2;
 		if (currentThread != nullptr) {
-			CPU *cpu = currentThread->getHardwarePlace();
+			CPU *cpu = currentThread->getComputePlace();
 			assert(cpu != nullptr);
 			cpuId = cpu->_virtualCPUId;
 		}
->>>>>>> 320a016e
 		
 		Task *task = currentThread->getTask();
 		assert(task != nullptr);
@@ -120,17 +110,12 @@
 			threadId = currentThread->getInstrumentationId();
 		}
 		
-<<<<<<< HEAD
-		CPU *cpu = (CPU *) currentThread->getComputePlace();
-		assert(cpu != nullptr);
-=======
 		long cpuId = -2;
 		if (currentThread != nullptr) {
-			CPU *cpu = currentThread->getHardwarePlace();
+			CPU *cpu = currentThread->getComputePlace();
 			assert(cpu != nullptr);
 			cpuId = cpu->_virtualCPUId;
 		}
->>>>>>> 320a016e
 		
 		Task *task = currentThread->getTask();
 		assert(task != nullptr);
